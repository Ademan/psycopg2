--- conflicted
+++ resolved
@@ -246,14 +246,6 @@
     int res;
 
     res = pq_commit(self);
-<<<<<<< HEAD
-    self->mark++;
-=======
-    
-    pthread_mutex_unlock(&self->lock);
-    Py_END_ALLOW_THREADS;
-
->>>>>>> 31ef9355
     return res;
 }
 
@@ -265,14 +257,6 @@
     int res;
 
     res = pq_abort(self);
-<<<<<<< HEAD
-    self->mark++;
-=======
-    
-    pthread_mutex_unlock(&self->lock);
-    Py_END_ALLOW_THREADS;
-
->>>>>>> 31ef9355
     return res;
 }
 
@@ -297,12 +281,7 @@
         res = pq_abort_locked(self, &pgres, &error);
     }
     self->isolation_level = level;
-<<<<<<< HEAD
-    self->mark++;
-
-=======
-    
->>>>>>> 31ef9355
+
     Dprintf("conn_switch_isolation_level: switched to level %d", level);
 
     pthread_mutex_unlock(&self->lock);
